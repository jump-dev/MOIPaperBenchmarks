# MOIPaperBenchmark

MOIPaperBenchmark is a repository containing scripts and data related to the
paper: _MathOptInterface: a data structure for mathematical optimization
problems_.

<<<<<<< HEAD
## Bridging experiments

To run the filesize experiment, use:
```
julia --project=. pmedian.jl
=======
## One-time setup

```
$ julia --project=. -e "import Pkg; Pkg.instantiate()"
$ julia --project=MathOptFormat -e "import Pkg; Pkg.instantiate()"
$ pipenv install
```

## Briding experiments

To run the CVXPY code, run:
```
$ pipenv run python3 pmedian.py
>>>>>>> fce21438
```

## MathOptFormat experiments

To run the filesize experiment, use:
```
cd MathOptFormat
julia --project=. mof_experiments.jl --conversion
```
To speed up this process, and because we are not measuring timing information,
you can use multiple threads:
```
cd MathOptFormat
export JULIA_NUM_THREADS=4; julia --project=. mof_experiments.jl --conversion
```

To run the timing experiment, use:
```
cd MathOptFormat
julia --project=. mof_experiments.jl --timing
```

Note: you must run the filesize experiment first to generate the files used in
the timing experiment.<|MERGE_RESOLUTION|>--- conflicted
+++ resolved
@@ -4,13 +4,6 @@
 paper: _MathOptInterface: a data structure for mathematical optimization
 problems_.
 
-<<<<<<< HEAD
-## Bridging experiments
-
-To run the filesize experiment, use:
-```
-julia --project=. pmedian.jl
-=======
 ## One-time setup
 
 ```
@@ -24,27 +17,31 @@
 To run the CVXPY code, run:
 ```
 $ pipenv run python3 pmedian.py
->>>>>>> fce21438
+```
+
+To run the Julia code, run:
+```
+$ julia --project=. pmedian.jl
 ```
 
 ## MathOptFormat experiments
 
 To run the filesize experiment, use:
 ```
-cd MathOptFormat
-julia --project=. mof_experiments.jl --conversion
+$ cd MathOptFormat
+$ julia --project=. mof_experiments.jl --conversion
 ```
 To speed up this process, and because we are not measuring timing information,
 you can use multiple threads:
 ```
-cd MathOptFormat
-export JULIA_NUM_THREADS=4; julia --project=. mof_experiments.jl --conversion
+$ cd MathOptFormat
+$ export JULIA_NUM_THREADS=4; julia --project=. mof_experiments.jl --conversion
 ```
 
 To run the timing experiment, use:
 ```
-cd MathOptFormat
-julia --project=. mof_experiments.jl --timing
+$ cd MathOptFormat
+$ julia --project=. mof_experiments.jl --timing
 ```
 
 Note: you must run the filesize experiment first to generate the files used in
