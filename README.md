--- conflicted
+++ resolved
@@ -4,22 +4,21 @@
 paper: _MathOptInterface: a data structure for mathematical optimization
 problems_.
 
-<<<<<<< HEAD
 ## One-time setup
 
 ```
-$ julia --project -e "import Pkg; Pkg.instantiate()"
+$ julia --project=. -e "import Pkg; Pkg.instantiate()"
+$ julia --project=MathOptFormat -e "import Pkg; Pkg.instantiate()"
 $ pipenv install
 ```
 
-## Running the benchmarks
+## Briding experiments
 
-TODO: Document running the Julia code
-
+To run the CVXPY code, run:
 ```
 $ pipenv run python3 pmedian.py
 ```
-=======
+
 ## MathOptFormat experiments
 
 To run the filesize experiment, use:
@@ -41,5 +40,4 @@
 ```
 
 Note: you must run the filesize experiment first to generate the files used in
-the timing experiment.
->>>>>>> 1b9d7e20
+the timing experiment.