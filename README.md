--- conflicted
+++ resolved
@@ -12,11 +12,7 @@
 
 ```
 $ julia --project=. -e "import Pkg; Pkg.instantiate()"
-<<<<<<< HEAD
 $ julia --project=. precompile.jl
-$ julia --project=MathOptFormat -e "import Pkg; Pkg.instantiate()"
-=======
->>>>>>> c9b7da1a
 $ pipenv install
 ```
 
